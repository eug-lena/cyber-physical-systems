--- conflicted
+++ resolved
@@ -1,4 +1,3 @@
-<<<<<<< HEAD
 /*
  * Copyright (C) 2020  Christian Berger
  *
@@ -29,368 +28,6 @@
 #include <iostream>
 #include <fstream>
 
-// Lower threshold for detecting blue cones
-cv::Scalar blueLow = cv::Scalar(105, 70, 46);
-// Higher threshold for detecting blue cones
-cv::Scalar blueHigh = cv::Scalar(149, 255, 144);
-// Lower threshold for detecting yellow cones
-cv::Scalar yellowLow = cv::Scalar(11, 20, 128);
-// Higher threshold for detecting yellow cones
-cv::Scalar yellowHigh = cv::Scalar(54, 198, 232);
-
-// Callback function to avoid the warnings
-static void onBlueTrackbar(int value, void *userdata)
-{
-    int trackbarIndex = reinterpret_cast<intptr_t>(userdata);
-
-    switch (trackbarIndex)
-    {
-    case 0:
-        // Hue Low
-        blueLow[0] = value;
-        break;
-    case 1:
-        // Hue High
-        blueHigh[0] = value;
-        break;
-    case 2:
-        // Saturation Low
-        blueLow[1] = value;
-        break;
-    case 3:
-        // Saturation High
-        blueHigh[1] = value;
-        break;
-    case 4:
-        // Value Low
-        blueLow[2] = value;
-        break;
-    case 5:
-        // Value High
-        blueHigh[2] = value;
-        break;
-
-    default:
-        break;
-    }
-}
-
-int32_t main(int32_t argc, char **argv)
-{
-    int32_t retCode{1};
-
-    // Parse the command line parameters as we require the user to specify some mandatory information on startup.
-    auto commandlineArguments = cluon::getCommandlineArguments(argc, argv);
-    if ((0 == commandlineArguments.count("cid")) ||
-        (0 == commandlineArguments.count("name")) ||
-        (0 == commandlineArguments.count("width")) ||
-        (0 == commandlineArguments.count("height")))
-    {
-        std::cerr << argv[0] << " attaches to a shared memory area containing an ARGB image." << std::endl;
-        std::cerr << "Usage:   " << argv[0] << " --cid=<OD4 session> --name=<name of shared memory area> [--verbose]" << std::endl;
-        std::cerr << "         --cid:    CID of the OD4Session to send and receive messages" << std::endl;
-        std::cerr << "         --name:   name of the shared memory area to attach" << std::endl;
-        std::cerr << "         --width:  width of the frame" << std::endl;
-        std::cerr << "         --height: height of the frame" << std::endl;
-        std::cerr << "Example: " << argv[0] << " --cid=253 --name=img --width=640 --height=480 --verbose" << std::endl;
-    }
-    else
-    {
-        // Extract the values from the command line parameters
-        const std::string NAME{commandlineArguments["name"]};
-        const uint32_t WIDTH{static_cast<uint32_t>(std::stoi(commandlineArguments["width"]))};
-        const uint32_t HEIGHT{static_cast<uint32_t>(std::stoi(commandlineArguments["height"]))};
-        const bool VERBOSE{commandlineArguments.count("verbose") != 0};
-        const bool BLUE{commandlineArguments.count("blue") != 0};
-
-        // If the blue command argument is passed, we debug the blue detection
-        if (BLUE)
-        {
-            cv::namedWindow("HSV Blue", cv::WINDOW_NORMAL);
-
-            cv::createTrackbar("Hue - low", "HSV Blue", NULL, 255, onBlueTrackbar, reinterpret_cast<void *>(0));
-            cv::setTrackbarPos("Hue - low", "HSV Blue", static_cast<int>(blueLow[0]));
-
-            cv::createTrackbar("Hue - high", "HSV Blue", NULL, 255, onBlueTrackbar, reinterpret_cast<void *>(1));
-            cv::setTrackbarPos("Hue - high", "HSV Blue", static_cast<int>(blueHigh[0]));
-
-            cv::createTrackbar("Sat - low", "HSV Blue", NULL, 255, onBlueTrackbar, reinterpret_cast<void *>(2));
-            cv::setTrackbarPos("Sat - low", "HSV Blue", static_cast<int>(blueLow[1]));
-
-            cv::createTrackbar("Sat - high", "HSV Blue", NULL, 255, onBlueTrackbar, reinterpret_cast<void *>(3));
-            cv::setTrackbarPos("Sat - high", "HSV Blue", static_cast<int>(blueHigh[1]));
-
-            cv::createTrackbar("Val - low", "HSV Blue", NULL, 255, onBlueTrackbar, reinterpret_cast<void *>(4));
-            cv::setTrackbarPos("Val - low", "HSV Blue", static_cast<int>(blueLow[2]));
-
-            cv::createTrackbar("Val - high", "HSV Blue", NULL, 255, onBlueTrackbar, reinterpret_cast<void *>(5));
-            cv::setTrackbarPos("Val - high", "HSV Blue", static_cast<int>(blueHigh[2]));
-        }
-
-        // Attach to the shared memory.
-        std::unique_ptr<cluon::SharedMemory> sharedMemory{new cluon::SharedMemory{NAME}};
-        if (sharedMemory && sharedMemory->valid())
-        {
-            std::clog << argv[0] << ": Attached to shared memory '" << sharedMemory->name() << " (" << sharedMemory->size() << " bytes)." << std::endl;
-
-            // Interface to a running OpenDaVINCI session where network messages are exchanged.
-            // The instance od4 allows you to send and receive messages.
-            cluon::OD4Session od4{static_cast<uint16_t>(std::stoi(commandlineArguments["cid"]))};
-
-            opendlv::proxy::GroundSteeringRequest gsr;
-            std::mutex gsrMutex;
-            auto onGroundSteeringRequest = [&gsr, &gsrMutex](cluon::data::Envelope &&env)
-            {
-                // The envelope data structure provide further details, such as sampleTimePoint as shown in this test case:
-                // https://github.com/chrberger/libcluon/blob/master/libcluon/testsuites/TestEnvelopeConverter.cpp#L31-L40
-                std::lock_guard<std::mutex> lck(gsrMutex);
-                gsr = cluon::extractMessage<opendlv::proxy::GroundSteeringRequest>(std::move(env));
-                // std::cout << "lambda: groundSteering = " << gsr.groundSteering() << std::endl;
-            };
-
-            od4.dataTrigger(opendlv::proxy::GroundSteeringRequest::ID(), onGroundSteeringRequest);
-
-            // Get the distance sensor data
-            opendlv::proxy::DistanceReading distanceReading;
-            std::mutex distanceMutex;
-            auto onDistanceReading = [&distanceReading, &distanceMutex](cluon::data::Envelope &&env)
-            {
-                std::lock_guard<std::mutex> lck(distanceMutex);
-                distanceReading = cluon::extractMessage<opendlv::proxy::DistanceReading>(std::move(env));
-            };
-
-            od4.dataTrigger(opendlv::proxy::DistanceReading::ID(), onDistanceReading);
-
-            float error;
-            float previousError = 0;
-            float steadyStateError = 0;
-            float rateOfChangeError = 0;
-
-            // Initialize fstream for storing frame by frame values
-            std::ofstream fout;
-            fout.open("/tmp/output.csv");
-
-            // Endless loop; end the program by pressing Ctrl-C.
-            while (od4.isRunning())
-            {
-                // OpenCV data structure to hold an image.
-                cv::Mat outputImage;
-
-                // TimeStamp variable
-                std::time_t currentTimeStamp;
-                std::pair<bool, cluon::data::TimeStamp> timeStamp;
-
-                // Wait for a notification of a new frame.
-                sharedMemory->wait();
-
-                // Lock the shared memory.
-                sharedMemory->lock();
-                {
-                    // Copy the pixels from the shared memory into our own data structure.
-                    cv::Mat wrapped(HEIGHT, WIDTH, CV_8UC4, sharedMemory->data());
-                    outputImage = wrapped.clone();
-
-                    // Add TimeStamp
-                    timeStamp = sharedMemory->getTimeStamp();
-                }
-                // TODO: Here, you can add some code to check the sampleTimePoint when the current frame was captured.
-                sharedMemory->unlock();
-
-                // Variable for the center bottom of the image
-                cv::Point imageCenter = cv::Point(WIDTH/2, HEIGHT);
-                
-                // Make a copy of the image
-                cv::Mat blueImage;
-                outputImage.copyTo(blueImage);
-                cv::Mat yellowImage;
-                outputImage.copyTo(yellowImage);
-
-                // Change the original image into HSV
-                cv::cvtColor(outputImage, blueImage, cv::COLOR_BGR2HSV);
-                cv::cvtColor(outputImage, yellowImage, cv::COLOR_BGR2HSV);
-
-                // Create a mask image
-                cv::Mat maskBlue;
-                cv::Mat maskYellow;
-
-                // Get pixels that are in range for blue cones
-                cv::inRange(blueImage, blueLow, blueHigh, maskBlue);
-                cv::inRange(yellowImage, yellowLow, yellowHigh, maskYellow);
-
-                // Initialize an array of contours
-                std::vector <std::vector <cv::Point>> contoursBlue;
-                std::vector <std::vector <cv::Point>> contoursYellow;
-
-                // Find contours from the mask
-                cv::findContours(maskBlue, contoursBlue, cv::RETR_EXTERNAL, cv::CHAIN_APPROX_SIMPLE);
-                cv::findContours(maskYellow, contoursYellow, cv::RETR_EXTERNAL, cv::CHAIN_APPROX_SIMPLE);
-                
-                // Declare variables to keep track of the average distance to the left part and right part of the track
-                float averageDistanceLeft = 0;
-                float averageDistanceRight = 0;
-
-                // Iterate through the blue contours
-                for(size_t i = 0; i < contoursBlue.size(); i++){
-                    // Create a rectangle out of the vectors
-                    cv::Rect rect = cv::boundingRect(contoursBlue[i]);
-                    // Check if the rectangle is in the lower part of the frame and is not really small
-                    if(rect.area() > 100 && rect.y > 230){
-                        // Draw the rectangle on the output image 
-                        // Start point
-                        cv::Point center = (rect.tl() + rect.br()) / 2;
-                        cv::line(outputImage, center, imageCenter, cv::Scalar(0, 255, 0), 3);
-                        cv::rectangle(outputImage, rect.tl(), rect.br(), cv::Scalar(255, 0, 0), 2);
-
-                        // Add the distance from the car to the center of a cone
-                        averageDistanceLeft += cv::norm(imageCenter - center);
-                    }
-                }
-
-                // Divide by the number of blue cones to get the average distance
-                averageDistanceLeft /= contoursBlue.size();
-
-                // Iterate through the yellow contours
-                for(size_t i = 0; i < contoursYellow.size(); i++){
-                    // Create a rectangle out of the vectors
-                    cv::Rect rect = cv::boundingRect(contoursYellow[i]);
-                    // Check if the rectangle is in the lower part of the frame and is not really small
-                    if(rect.area() > 100 && rect.x > 150 && rect.y > 230 && rect.y < 450 && (rect.x > 390 || rect.x < 340)){
-                        // Draw the rectangle on the output image
-                        cv::Point center = (rect.tl() + rect.br()) / 2;
-                        cv::line(outputImage, center, imageCenter, cv::Scalar(0, 255, 0), 3);
-                        cv::rectangle(outputImage, rect.tl(), rect.br(), cv::Scalar(0, 255, 255), 2);
-
-                        // Add the distance from the car to the center of a cone
-                        averageDistanceRight += cv::norm(imageCenter - center);
-                    }
-                }
-
-                // Divide by the number of yellow cones to get the average distance
-                averageDistanceRight /= contoursYellow.size();
-
-                // Calculate the error based on the average distances
-                // TODO: Check for calibration before this step
-                error = averageDistanceLeft - averageDistanceRight; // Error in pixels
-                
-                steadyStateError += error;
-                rateOfChangeError = error - previousError;
-
-                // PID Controller
-                float kP = 0.04;
-                float kI = 0;
-                float kD = 0;
-                
-                float Proportional = error * kP;
-                float Integral = steadyStateError * kI;
-                float Derivative = rateOfChangeError * kD;
-
-                // The output goes into the ground steering request
-                float output = Proportional + Integral + Derivative;
-                if (output > 0.3) output = 0.3;
-                else if (output < -0.3) output = -0.3;
-
-                previousError = error;
-
-                if (timeStamp.first) {
-                    currentTimeStamp = cluon::time::toMicroseconds(timeStamp.second);
-                }
-
-                float ground;
-                float distance;
-
-                // If you want to access the latest received ground steering, don't forget to lock the mutex:
-                {
-                    std::lock_guard<std::mutex> lck(gsrMutex);
-                    ground = gsr.groundSteering();
-                    // std::cout << "main: groundSteering = " << ground << std::endl;
-                }
-
-                // Distance data
-                {
-                    std::lock_guard<std::mutex> lck(distanceMutex);
-
-                    distance = distanceReading.distance();
-                }
-
-                // Add overlay for current date and time in UTC format
-                cluon::data::TimeStamp now = cluon::time::now();
-
-                std::time_t currentTimeSec = cluon::time::toMicroseconds(now) / 1000000; // Convert microseconds to seconds
-                std::tm *gmtime = std::gmtime(&currentTimeSec);                          // Convert time_t to tm as UTC time
-
-                // OVERLAY METADATA
-                cv::putText(outputImage, "Insane Raccoons", cv::Point(200, 30), cv::FONT_HERSHEY_SIMPLEX, 0.8, cv::Scalar(36, 0, 201), 1);
-
-                std::stringstream metadataStream;
-                metadataStream << "Now:" << std::put_time(gmtime, "%Y-%m-%dT%H:%M:%SZ") << "; ts:" << std::to_string(currentTimeStamp) << "; ";
-                std::string overlayMetadata = metadataStream.str();
-
-                cv::putText(outputImage, overlayMetadata, cv::Point(10, 60), cv::FONT_HERSHEY_SIMPLEX, 0.6, cv::Scalar(36, 0, 201), 1);
-
-                // OVERLAY DISTANCE
-                std::stringstream distanceStream;
-                distanceStream << "Distance: " << distance << " [meters]";
-                std::string overlayDistance = distanceStream.str();
-
-                cv::putText(outputImage, overlayDistance, cv::Point(10, 100), cv::FONT_HERSHEY_SIMPLEX, 0.6, cv::Scalar(36, 0, 201), 1);
-
-                // OVERLAY GROUND
-                std::stringstream groundStream;
-                groundStream << "Ground Steering: " << ground;
-                std::string overlayGround = groundStream.str();
-
-                cv::putText(outputImage, overlayGround, cv::Point(10, 130), cv::FONT_HERSHEY_SIMPLEX, 0.6, cv::Scalar(36, 0, 201), 1);
-
-                // Display image on your screen.
-                if (VERBOSE)
-                {
-                    cv::imshow(sharedMemory->name().c_str(), outputImage);
-
-                    if (BLUE)
-                    {
-                        cv::imshow("HSV Blue", maskBlue);
-                    }
-
-                    cv::waitKey(1);
-                }
-
-                std::cout << "group_18;" << std::to_string(currentTimeStamp) << ";" << output << std::endl;
-                fout << std::to_string(currentTimeStamp) << "," << ground << "," << output << std::endl;
-            }
-
-            fout.close();
-        }
-        retCode = 0;
-    }
-    return retCode;
-}
-=======
-/*
- * Copyright (C) 2020  Christian Berger
- *
- * This program is free software: you can redistribute it and/or modify
- * it under the terms of the GNU General Public License as published by
- * the Free Software Foundation, either version 3 of the License, or
- * (at your option) any later version.
- *
- * This program is distributed in the hope that it will be useful,
- * but WITHOUT ANY WARRANTY; without even the implied warranty of
- * MERCHANTABILITY or FITNESS FOR A PARTICULAR PURPOSE.  See the
- * GNU General Public License for more details.
- *
- * You should have received a copy of the GNU General Public License
- * along with this program.  If not, see <http://www.gnu.org/licenses/>.
- */
-
-// Include the single-file, header-only middleware libcluon to create high-performance microservices
-#include "cluon-complete.hpp"
-// Include the OpenDLV Standard Message Set that contains messages that are usually exchanged for automotive or robotic applications
-#include "opendlv-standard-message-set.hpp"
-
-// Include the GUI and image processing header files from OpenCV
-#include <opencv2/highgui/highgui.hpp>
-#include <opencv2/imgproc/imgproc.hpp>
-
 #include "ImageDenoiser.hpp"
 
 // Lower threshold for detecting blue cones
@@ -621,6 +258,15 @@
 
             od4.dataTrigger(opendlv::proxy::DistanceReading::ID(), onDistanceReading);
 
+            float error;
+            float previousError = 0;
+            float steadyStateError = 0;
+            float rateOfChangeError = 0;
+
+            // Initialize fstream for storing frame by frame values
+            std::ofstream fout;
+            fout.open("/tmp/output.csv");
+
             // Endless loop; end the program by pressing Ctrl-C.
             while (od4.isRunning()) {
                 // OpenCV data structure to hold an image.
@@ -646,6 +292,9 @@
                 // TODO: Here, you can add some code to check the sampleTimePoint when the current frame was captured.
                 sharedMemory->unlock();
 
+                // Variable for the center bottom of the image
+                cv::Point imageCenter = cv::Point(WIDTH/2, HEIGHT);
+                
                 // Create a region of interest (ROI) to focus on the bottom part of the image
                 int roiHeight = outputImage.rows - 230;
                 cv::Rect roi(0, 230, outputImage.cols, roiHeight); // x, y, width, height
@@ -682,9 +331,13 @@
                 // Find contours from the mask
                 cv::findContours(processedBlue, contoursBlue, cv::RETR_EXTERNAL, cv::CHAIN_APPROX_SIMPLE);
                 cv::findContours(processedYellow, contoursYellow, cv::RETR_EXTERNAL, cv::CHAIN_APPROX_SIMPLE);
+                
+                // Declare variables to keep track of the average distance to the left part and right part of the track
+                float averageDistanceLeft = 0;
+                float averageDistanceRight = 0;
 
                 // Iterate through the blue contours
-                for(size_t i = 0; i < contoursBlue.size(); i++) {
+                for(size_t i = 0; i < contoursBlue.size(); i++){
                     // Create a rectangle out of the vectors
                     cv::Rect rect = cv::boundingRect(contoursBlue[i]);
 
@@ -694,12 +347,21 @@
                     // Check if the rectangle is not really small
                     if(rect.area() > 100) {
                         // Draw the rectangle on the output image 
+                        // Start point
+                        cv::Point center = (rect.tl() + rect.br()) / 2;
+                        cv::line(outputImage, center, imageCenter, cv::Scalar(0, 255, 0), 3);
                         cv::rectangle(outputImage, rect.tl(), rect.br(), cv::Scalar(255, 0, 0), 2);
+
+                        // Add the distance from the car to the center of a cone
+                        averageDistanceLeft += cv::norm(imageCenter - center);
                     }
                 }
 
+                // Divide by the number of blue cones to get the average distance
+                averageDistanceLeft /= contoursBlue.size();
+
                 // Iterate through the yellow contours
-                for(size_t i = 0; i < contoursYellow.size(); i++) {
+                for(size_t i = 0; i < contoursYellow.size(); i++){
                     // Create a rectangle out of the vectors
                     cv::Rect rect = cv::boundingRect(contoursYellow[i]);
 
@@ -708,10 +370,41 @@
                     
                     // Check if the rectangle is not really small
                     if(rect.area() > 100 && rect.y < 450 && (rect.x > 390 || rect.x < 340)){
-                        // Draw the rectangle on the output image 
+                        // Draw the rectangle on the output image
+                        cv::Point center = (rect.tl() + rect.br()) / 2;
+                        cv::line(outputImage, center, imageCenter, cv::Scalar(0, 255, 0), 3);
                         cv::rectangle(outputImage, rect.tl(), rect.br(), cv::Scalar(0, 255, 255), 2);
+
+                        // Add the distance from the car to the center of a cone
+                        averageDistanceRight += cv::norm(imageCenter - center);
                     }
                 }
+
+                // Divide by the number of yellow cones to get the average distance
+                averageDistanceRight /= contoursYellow.size();
+
+                // Calculate the error based on the average distances
+                // TODO: Check for calibration before this step
+                error = averageDistanceLeft - averageDistanceRight; // Error in pixels
+                
+                steadyStateError += error;
+                rateOfChangeError = error - previousError;
+
+                // PID Controller
+                float kP = 0.04;
+                float kI = 0;
+                float kD = 0;
+                
+                float Proportional = error * kP;
+                float Integral = steadyStateError * kI;
+                float Derivative = rateOfChangeError * kD;
+
+                // The output goes into the ground steering request
+                float output = Proportional + Integral + Derivative;
+                if (output > 0.3) output = 0.3;
+                else if (output < -0.3) output = -0.3;
+
+                previousError = error;
 
                 if (timeStamp.first) {
                     currentTimeStamp = cluon::time::toMicroseconds(timeStamp.second);
@@ -782,10 +475,14 @@
 
                     cv::waitKey(1);
                 }
+
+                std::cout << "group_18;" << std::to_string(currentTimeStamp) << ";" << output << std::endl;
+                fout << std::to_string(currentTimeStamp) << "," << ground << "," << output << std::endl;
             }
+
+            fout.close();
         }
         retCode = 0;
     }
     return retCode;
-}
->>>>>>> d9441a5c
+}