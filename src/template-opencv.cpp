/*
 * Copyright (C) 2020  Christian Berger
 *
 * This program is free software: you can redistribute it and/or modify
 * it under the terms of the GNU General Public License as published by
 * the Free Software Foundation, either version 3 of the License, or
 * (at your option) any later version.
 *
 * This program is distributed in the hope that it will be useful,
 * but WITHOUT ANY WARRANTY; without even the implied warranty of
 * MERCHANTABILITY or FITNESS FOR A PARTICULAR PURPOSE.  See the
 * GNU General Public License for more details.
 *
 * You should have received a copy of the GNU General Public License
 * along with this program.  If not, see <http://www.gnu.org/licenses/>.
 */

// Include the single-file, header-only middleware libcluon to create high-performance microservices
#include "cluon-complete.hpp"
// Include the OpenDLV Standard Message Set that contains messages that are usually exchanged for automotive or robotic applications
#include "opendlv-standard-message-set.hpp"

// Include the GUI and image processing header files from OpenCV
#include <opencv2/highgui/highgui.hpp>
#include <opencv2/imgproc/imgproc.hpp>

// Lower threshold for detecting blue cones
cv::Scalar blueLow = cv::Scalar(105, 70, 46);
// Higher threshold for detecting blue cones
cv::Scalar blueHigh = cv::Scalar(149, 255, 144);
// Lower threshold for detecting yellow cones
cv::Scalar yellowLow = cv::Scalar(11, 20, 128);
// Higher threshold for detecting yellow cones
cv::Scalar yellowHigh = cv::Scalar(54, 198, 232);

// Callback function to avoid the warnings
static void onBlueTrackbar(int value, void *userdata)
{
    int trackbarIndex = reinterpret_cast<intptr_t>(userdata);

    switch (trackbarIndex)
    {
    case 0:
        // Hue Low
        blueLow[0] = value;
        break;
    case 1:
        // Hue High
        blueHigh[0] = value;
        break;
    case 2:
        // Saturation Low
        blueLow[1] = value;
        break;
    case 3:
        // Saturation High
        blueHigh[1] = value;
        break;
    case 4:
        // Value Low
        blueLow[2] = value;
        break;
    case 5:
        // Value High
        blueHigh[2] = value;
        break;

    default:
        break;
    }
}

int32_t main(int32_t argc, char **argv)
{
    int32_t retCode{1};

    // Parse the command line parameters as we require the user to specify some mandatory information on startup.
    auto commandlineArguments = cluon::getCommandlineArguments(argc, argv);
    if ((0 == commandlineArguments.count("cid")) ||
        (0 == commandlineArguments.count("name")) ||
        (0 == commandlineArguments.count("width")) ||
        (0 == commandlineArguments.count("height")))
    {
        std::cerr << argv[0] << " attaches to a shared memory area containing an ARGB image." << std::endl;
        std::cerr << "Usage:   " << argv[0] << " --cid=<OD4 session> --name=<name of shared memory area> [--verbose]" << std::endl;
        std::cerr << "         --cid:    CID of the OD4Session to send and receive messages" << std::endl;
        std::cerr << "         --name:   name of the shared memory area to attach" << std::endl;
        std::cerr << "         --width:  width of the frame" << std::endl;
        std::cerr << "         --height: height of the frame" << std::endl;
        std::cerr << "Example: " << argv[0] << " --cid=253 --name=img --width=640 --height=480 --verbose" << std::endl;
    }
    else
    {
        // Extract the values from the command line parameters
        const std::string NAME{commandlineArguments["name"]};
        const uint32_t WIDTH{static_cast<uint32_t>(std::stoi(commandlineArguments["width"]))};
        const uint32_t HEIGHT{static_cast<uint32_t>(std::stoi(commandlineArguments["height"]))};
        const bool VERBOSE{commandlineArguments.count("verbose") != 0};
        const bool BLUE{commandlineArguments.count("blue") != 0};

        // If the blue command argument is passed, we debug the blue detection
        if (BLUE)
        {
            cv::namedWindow("HSV Blue", cv::WINDOW_NORMAL);

            cv::createTrackbar("Hue - low", "HSV Blue", NULL, 255, onBlueTrackbar, reinterpret_cast<void *>(0));
            cv::setTrackbarPos("Hue - low", "HSV Blue", static_cast<int>(blueLow[0]));

            cv::createTrackbar("Hue - high", "HSV Blue", NULL, 255, onBlueTrackbar, reinterpret_cast<void *>(1));
            cv::setTrackbarPos("Hue - high", "HSV Blue", static_cast<int>(blueHigh[0]));

            cv::createTrackbar("Sat - low", "HSV Blue", NULL, 255, onBlueTrackbar, reinterpret_cast<void *>(2));
            cv::setTrackbarPos("Sat - low", "HSV Blue", static_cast<int>(blueLow[1]));

            cv::createTrackbar("Sat - high", "HSV Blue", NULL, 255, onBlueTrackbar, reinterpret_cast<void *>(3));
            cv::setTrackbarPos("Sat - high", "HSV Blue", static_cast<int>(blueHigh[1]));

            cv::createTrackbar("Val - low", "HSV Blue", NULL, 255, onBlueTrackbar, reinterpret_cast<void *>(4));
            cv::setTrackbarPos("Val - low", "HSV Blue", static_cast<int>(blueLow[2]));

            cv::createTrackbar("Val - high", "HSV Blue", NULL, 255, onBlueTrackbar, reinterpret_cast<void *>(5));
            cv::setTrackbarPos("Val - high", "HSV Blue", static_cast<int>(blueHigh[2]));
        }

        // Attach to the shared memory.
        std::unique_ptr<cluon::SharedMemory> sharedMemory{new cluon::SharedMemory{NAME}};
        if (sharedMemory && sharedMemory->valid())
        {
            std::clog << argv[0] << ": Attached to shared memory '" << sharedMemory->name() << " (" << sharedMemory->size() << " bytes)." << std::endl;

            // Interface to a running OpenDaVINCI session where network messages are exchanged.
            // The instance od4 allows you to send and receive messages.
            cluon::OD4Session od4{static_cast<uint16_t>(std::stoi(commandlineArguments["cid"]))};

            opendlv::proxy::GroundSteeringRequest gsr;
            std::mutex gsrMutex;
            auto onGroundSteeringRequest = [&gsr, &gsrMutex](cluon::data::Envelope &&env)
            {
                // The envelope data structure provide further details, such as sampleTimePoint as shown in this test case:
                // https://github.com/chrberger/libcluon/blob/master/libcluon/testsuites/TestEnvelopeConverter.cpp#L31-L40
                std::lock_guard<std::mutex> lck(gsrMutex);
                gsr = cluon::extractMessage<opendlv::proxy::GroundSteeringRequest>(std::move(env));
                // std::cout << "lambda: groundSteering = " << gsr.groundSteering() << std::endl;
            };

            od4.dataTrigger(opendlv::proxy::GroundSteeringRequest::ID(), onGroundSteeringRequest);

            // Get the distance sensor data
            opendlv::proxy::DistanceReading distanceReading;
            std::mutex distanceMutex;
            auto onDistanceReading = [&distanceReading, &distanceMutex](cluon::data::Envelope &&env)
            {
                std::lock_guard<std::mutex> lck(distanceMutex);
                distanceReading = cluon::extractMessage<opendlv::proxy::DistanceReading>(std::move(env));
            };

            od4.dataTrigger(opendlv::proxy::DistanceReading::ID(), onDistanceReading);

            // Endless loop; end the program by pressing Ctrl-C.
            while (od4.isRunning())
            {
                // OpenCV data structure to hold an image.
                cv::Mat outputImage;

                // TimeStamp variable
                std::time_t currentTimeStamp;
                std::pair<bool, cluon::data::TimeStamp> timeStamp;

                // Wait for a notification of a new frame.
                sharedMemory->wait();

                // Lock the shared memory.
                sharedMemory->lock();
                {
                    // Copy the pixels from the shared memory into our own data structure.
                    cv::Mat wrapped(HEIGHT, WIDTH, CV_8UC4, sharedMemory->data());
                    outputImage = wrapped.clone();

                    // Add TimeStamp
                    timeStamp = sharedMemory->getTimeStamp();
                }
                // TODO: Here, you can add some code to check the sampleTimePoint when the current frame was captured.
                sharedMemory->unlock();

                // Make a copy of the image
                cv::Mat blueImage;
                outputImage.copyTo(blueImage);
                cv::Mat yellowImage;
                outputImage.copyTo(yellowImage);

                // Change the original image into HSV
                cv::cvtColor(outputImage, blueImage, cv::COLOR_BGR2HSV);
                cv::cvtColor(outputImage, yellowImage, cv::COLOR_BGR2HSV);

                // Create a mask image
                cv::Mat maskBlue;
                cv::Mat maskYellow;
                // Get pixels that are in range for blue cones
                cv::inRange(blueImage, blueLow, blueHigh, maskBlue);
                cv::inRange(yellowImage, yellowLow, yellowHigh, maskYellow);

                // Initialize an array of contours
<<<<<<< HEAD
                std::vector <std::vector <cv::Point>> contoursBlue;
                std::vector <std::vector <cv::Point>> contoursYellow;

                // Find contours from the mask
                cv::findContours(maskBlue, contoursBlue, cv::RETR_EXTERNAL, cv::CHAIN_APPROX_SIMPLE);
                cv::findContours(maskYellow, contoursYellow, cv::RETR_EXTERNAL, cv::CHAIN_APPROX_SIMPLE);

                // Iterate through the blue contours
                for(int i = 0; i < contoursBlue.size(); i++){
                    // Create a rectangle out of the vectors
                    cv::Rect rect = cv::boundingRect(contoursBlue[i]);
                    // Check if the rectangle is in the lower part of the frame and is not really small
                    if(rect.area() > 100 && rect.y > 230){
                        // Draw the rectangle on the output image 
                        cv::rectangle(outputImage, rect.tl(), rect.br(), cv::Scalar(255, 0, 0), 2);
                    }
                }

                // Iterate through the yellow contours
                for(int i = 0; i < contoursYellow.size(); i++){
                    // Create a rectangle out of the vectors
                    cv::Rect rect = cv::boundingRect(contoursYellow[i]);
                    // Check if the rectangle is in the lower part of the frame and is not really small
                    if(rect.area() > 100 && rect.y > 230 && rect.y < 450 && (rect.x > 390 || rect.x < 340)){
                        // Draw the rectangle on the output image 
                        cv::rectangle(outputImage, rect.tl(), rect.br(), cv::Scalar(0, 255, 255), 2);
                        // print out the position of the rectangle
                        std::cout << "Yellow Cone at: " << rect.x << ", " << rect.y << std::endl;
                        std::cout << "Yellow Cone size: " << rect.area() << std::endl;

=======
                std::vector<std::vector<cv::Point>> contours;
                // Find contours from the mask
                cv::findContours(mask, contours, cv::RETR_EXTERNAL, cv::CHAIN_APPROX_SIMPLE);
                // Iterate through the contours
                for (int i = 0; i < contours.size(); i++)
                {
                    // Create a rectangle out of the vecotrs
                    cv::Rect rect = cv::boundingRect(contours[i]);
                    // Check if the rectangle is in the lower part of the frame and is not really small
                    if (rect.area() > 100 && rect.y > 230)
                    {
                        // Draw the rectangle on the image copy
                        cv::rectangle(imgCopy, rect.tl(), rect.br(), cv::Scalar(0, 0, 255), 2);
>>>>>>> 4e50a56b
                    }
                }

                if (timeStamp.first)
                {
                    currentTimeStamp = cluon::time::toMicroseconds(timeStamp.second);
                }

                float ground;
                float distance;

                // If you want to access the latest received ground steering, don't forget to lock the mutex:
                {
                    std::lock_guard<std::mutex> lck(gsrMutex);
                    ground = gsr.groundSteering();
                    // std::cout << "main: groundSteering = " << ground << std::endl;
                }

                // Distance data
                {
                    std::lock_guard<std::mutex> lck(distanceMutex);

                    distance = distanceReading.distance();
                }

                // Add overlay for current date and time in UTC format
                cluon::data::TimeStamp now = cluon::time::now();

                std::time_t currentTimeSec = cluon::time::toMicroseconds(now) / 1000000; // Convert microseconds to seconds
                std::tm *gmtime = std::gmtime(&currentTimeSec);                          // Convert time_t to tm as UTC time

                // OVERLAY METADATA
                cv::putText(outputImage, "Insane Raccoons", cv::Point(200, 30), cv::FONT_HERSHEY_SIMPLEX, 0.8, cv::Scalar(36, 0, 201), 1);

                std::stringstream metadataStream;
                metadataStream << "Now:" << std::put_time(gmtime, "%Y-%m-%dT%H:%M:%SZ") << "; ts:" << std::to_string(currentTimeStamp) << "; ";
                std::string overlayMetadata = metadataStream.str();

                cv::putText(outputImage, overlayMetadata, cv::Point(10, 60), cv::FONT_HERSHEY_SIMPLEX, 0.6, cv::Scalar(36, 0, 201), 1);

                // OVERLAY DISTANCE
                std::stringstream distanceStream;
                distanceStream << "Distance: " << distance << " [meters]";
                std::string overlayDistance = distanceStream.str();

                cv::putText(outputImage, overlayDistance, cv::Point(10, 100), cv::FONT_HERSHEY_SIMPLEX, 0.6, cv::Scalar(36, 0, 201), 1);

                // OVERLAY GROUND
                std::stringstream groundStream;
                groundStream << "Ground Steering: " << ground;
                std::string overlayGround = groundStream.str();

                cv::putText(outputImage, overlayGround, cv::Point(10, 130), cv::FONT_HERSHEY_SIMPLEX, 0.6, cv::Scalar(36, 0, 201), 1);

                // Display image on your screen.
                if (VERBOSE)
                {
<<<<<<< HEAD
                    cv::imshow(sharedMemory->name().c_str(), outputImage);
=======
                    cv::imshow(sharedMemory->name().c_str(), imgCopy);

                    if (BLUE)
                    {
                        cv::imshow("HSV Blue", mask);
                    }

>>>>>>> 4e50a56b
                    cv::waitKey(1);
                }
            }
        }
        retCode = 0;
    }
    return retCode;
}<|MERGE_RESOLUTION|>--- conflicted
+++ resolved
@@ -200,7 +200,6 @@
                 cv::inRange(yellowImage, yellowLow, yellowHigh, maskYellow);
 
                 // Initialize an array of contours
-<<<<<<< HEAD
                 std::vector <std::vector <cv::Point>> contoursBlue;
                 std::vector <std::vector <cv::Point>> contoursYellow;
 
@@ -231,21 +230,6 @@
                         std::cout << "Yellow Cone at: " << rect.x << ", " << rect.y << std::endl;
                         std::cout << "Yellow Cone size: " << rect.area() << std::endl;
 
-=======
-                std::vector<std::vector<cv::Point>> contours;
-                // Find contours from the mask
-                cv::findContours(mask, contours, cv::RETR_EXTERNAL, cv::CHAIN_APPROX_SIMPLE);
-                // Iterate through the contours
-                for (int i = 0; i < contours.size(); i++)
-                {
-                    // Create a rectangle out of the vecotrs
-                    cv::Rect rect = cv::boundingRect(contours[i]);
-                    // Check if the rectangle is in the lower part of the frame and is not really small
-                    if (rect.area() > 100 && rect.y > 230)
-                    {
-                        // Draw the rectangle on the image copy
-                        cv::rectangle(imgCopy, rect.tl(), rect.br(), cv::Scalar(0, 0, 255), 2);
->>>>>>> 4e50a56b
                     }
                 }
 
@@ -303,17 +287,7 @@
                 // Display image on your screen.
                 if (VERBOSE)
                 {
-<<<<<<< HEAD
                     cv::imshow(sharedMemory->name().c_str(), outputImage);
-=======
-                    cv::imshow(sharedMemory->name().c_str(), imgCopy);
-
-                    if (BLUE)
-                    {
-                        cv::imshow("HSV Blue", mask);
-                    }
-
->>>>>>> 4e50a56b
                     cv::waitKey(1);
                 }
             }
