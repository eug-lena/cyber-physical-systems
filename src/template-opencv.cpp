/*
 * Copyright (C) 2020  Christian Berger
 *
 * This program is free software: you can redistribute it and/or modify
 * it under the terms of the GNU General Public License as published by
 * the Free Software Foundation, either version 3 of the License, or
 * (at your option) any later version.
 *
 * This program is distributed in the hope that it will be useful,
 * but WITHOUT ANY WARRANTY; without even the implied warranty of
 * MERCHANTABILITY or FITNESS FOR A PARTICULAR PURPOSE.  See the
 * GNU General Public License for more details.
 *
 * You should have received a copy of the GNU General Public License
 * along with this program.  If not, see <http://www.gnu.org/licenses/>.
 */

// Include the single-file, header-only middleware libcluon to create high-performance microservices
#include "cluon-complete.hpp"
// Include the OpenDLV Standard Message Set that contains messages that are usually exchanged for automotive or robotic applications
#include "opendlv-standard-message-set.hpp"

// Include the GUI and image processing header files from OpenCV
#include <opencv2/highgui/highgui.hpp>
#include <opencv2/imgproc/imgproc.hpp>

#include "ImageDenoiser.hpp"

// Lower threshold for detecting blue cones
cv::Scalar blueLow = cv::Scalar(107, 111, 45);
// Higher threshold for detecting blue cones
cv::Scalar blueHigh = cv::Scalar(140, 155, 86);
// Lower threshold for detecting yellow cones
cv::Scalar yellowLow = cv::Scalar(11, 20, 128);
// Higher threshold for detecting yellow cones
cv::Scalar yellowHigh = cv::Scalar(54, 198, 232);

// Blue threshold
int blueThreshold = 30;
// Blue max value
int blueMaxValue = 255;

// Yellow threshold
int yellowThreshold = 30;
// Yellow max value
int yellowMaxValue = 255;

// Callback function to avoid the warnings
static void onBlueTrackbar(int value, void *userdata) {
    int trackbarIndex = reinterpret_cast<intptr_t>(userdata);

    switch (trackbarIndex) {
    case 0:
        // Hue Low
        blueLow[0] = value;
        break;
    case 1:
        // Hue High
        blueHigh[0] = value;
        break;
    case 2:
        // Saturation Low
        blueLow[1] = value;
        break;
    case 3:
        // Saturation High
        blueHigh[1] = value;
        break;
    case 4:
        // Value Low
        blueLow[2] = value;
        break;
    case 5:
        // Value High
        blueHigh[2] = value;
        break;
    case 6:
        // Threshold
        blueThreshold = value;
        break;
    case 7:
        // Max value
        blueMaxValue = value;
        break;
    default:
        break;
    }
}

static void onYellowTrackbar(int value, void *userdata)
{
    int trackbarIndex = reinterpret_cast<intptr_t>(userdata);

    switch (trackbarIndex)
    {
    case 0:
        // Hue Low
        yellowLow[0] = value;
        break;
    case 1:
        // Hue High
        yellowHigh[0] = value;
        break;
    case 2:
        // Saturation Low
        yellowLow[1] = value;
        break;
    case 3:
        // Saturation High
        yellowHigh[1] = value;
        break;
    case 4:
        // Value Low
        yellowLow[2] = value;
        break;
    case 5:
        // Value High
        yellowHigh[2] = value;
        break;
    case 6:
        // Threshold
        yellowThreshold = value;
        break;
    case 7:
        // Max value
        yellowMaxValue = value;
        break;
    default:
        break;
    }
}

int32_t main(int32_t argc, char **argv) {
    int32_t retCode{1};

    // Parse the command line parameters as we require the user to specify some mandatory information on startup.
    auto commandlineArguments = cluon::getCommandlineArguments(argc, argv);
    if ((0 == commandlineArguments.count("cid")) ||
        (0 == commandlineArguments.count("name")) ||
        (0 == commandlineArguments.count("width")) ||
        (0 == commandlineArguments.count("height"))) {

        std::cerr << argv[0] << " attaches to a shared memory area containing an ARGB image." << std::endl;
        std::cerr << "Usage:   " << argv[0] << " --cid=<OD4 session> --name=<name of shared memory area> [--verbose]" << std::endl;
        std::cerr << "         --cid:    CID of the OD4Session to send and receive messages" << std::endl;
        std::cerr << "         --name:   name of the shared memory area to attach" << std::endl;
        std::cerr << "         --width:  width of the frame" << std::endl;
        std::cerr << "         --height: height of the frame" << std::endl;
        std::cerr << "Example: " << argv[0] << " --cid=253 --name=img --width=640 --height=480 --verbose" << std::endl;
    }
    else {
        // Extract the values from the command line parameters
        const std::string NAME{commandlineArguments["name"]};
        const uint32_t WIDTH{static_cast<uint32_t>(std::stoi(commandlineArguments["width"]))};
        const uint32_t HEIGHT{static_cast<uint32_t>(std::stoi(commandlineArguments["height"]))};
        const bool VERBOSE{commandlineArguments.count("verbose") != 0};
        const bool BLUE{commandlineArguments.count("blue") != 0};
        const bool YELLOW{commandlineArguments.count("yellow") != 0};

        // If the blue command argument is passed, we debug the blue detection
<<<<<<< HEAD
        if (BLUE)
        {
            cv::namedWindow("Mask Blue", cv::WINDOW_NORMAL);
=======
        if (BLUE) {
            cv::namedWindow("HSV Blue", cv::WINDOW_NORMAL);
>>>>>>> 3c819f06

            cv::createTrackbar("Hue - low", "Mask Blue", NULL, 255, onBlueTrackbar, reinterpret_cast<void *>(0));
            cv::setTrackbarPos("Hue - low", "Mask Blue", static_cast<int>(blueLow[0]));

            cv::createTrackbar("Hue - high", "Mask Blue", NULL, 255, onBlueTrackbar, reinterpret_cast<void *>(1));
            cv::setTrackbarPos("Hue - high", "Mask Blue", static_cast<int>(blueHigh[0]));

            cv::createTrackbar("Sat - low", "Mask Blue", NULL, 255, onBlueTrackbar, reinterpret_cast<void *>(2));
            cv::setTrackbarPos("Sat - low", "Mask Blue", static_cast<int>(blueLow[1]));

            cv::createTrackbar("Sat - high", "Mask Blue", NULL, 255, onBlueTrackbar, reinterpret_cast<void *>(3));
            cv::setTrackbarPos("Sat - high", "Mask Blue", static_cast<int>(blueHigh[1]));

            cv::createTrackbar("Val - low", "Mask Blue", NULL, 255, onBlueTrackbar, reinterpret_cast<void *>(4));
            cv::setTrackbarPos("Val - low", "Mask Blue", static_cast<int>(blueLow[2]));

            cv::createTrackbar("Val - high", "Mask Blue", NULL, 255, onBlueTrackbar, reinterpret_cast<void *>(5));
            cv::setTrackbarPos("Val - high", "Mask Blue", static_cast<int>(blueHigh[2]));

            cv::namedWindow("Processed Blue", cv::WINDOW_NORMAL);

            cv::createTrackbar("Threshold", "Processed Blue", NULL, 255, onBlueTrackbar, reinterpret_cast<void *>(6));
            cv::setTrackbarPos("Threshold", "Processed Blue", blueThreshold);

            cv::createTrackbar("Max Value", "Processed Blue", NULL, 255, onBlueTrackbar, reinterpret_cast<void *>(7));
            cv::setTrackbarPos("Max Value", "Processed Blue", blueMaxValue);
        }

        // If the yellow command argument is passed, we debug the yellow detection
        if (YELLOW)
        {
            cv::namedWindow("Mask Yellow", cv::WINDOW_NORMAL);

            cv::createTrackbar("Hue - low", "Mask Yellow", NULL, 255, onYellowTrackbar, reinterpret_cast<void *>(0));
            cv::setTrackbarPos("Hue - low", "Mask Yellow", static_cast<int>(yellowLow[0]));

            cv::createTrackbar("Hue - high", "Mask Yellow", NULL, 255, onYellowTrackbar, reinterpret_cast<void *>(1));
            cv::setTrackbarPos("Hue - high", "Mask Yellow", static_cast<int>(yellowHigh[0]));

            cv::createTrackbar("Sat - low", "Mask Yellow", NULL, 255, onYellowTrackbar, reinterpret_cast<void *>(2));
            cv::setTrackbarPos("Sat - low", "Mask Yellow", static_cast<int>(yellowLow[1]));

            cv::createTrackbar("Sat - high", "Mask Yellow", NULL, 255, onYellowTrackbar, reinterpret_cast<void *>(3));
            cv::setTrackbarPos("Sat - high", "Mask Yellow", static_cast<int>(yellowHigh[1]));

            cv::createTrackbar("Val - low", "Mask Yellow", NULL, 255, onYellowTrackbar, reinterpret_cast<void *>(4));
            cv::setTrackbarPos("Val - low", "Mask Yellow", static_cast<int>(yellowLow[2]));

            cv::createTrackbar("Val - high", "Mask Yellow", NULL, 255, onYellowTrackbar, reinterpret_cast<void *>(5));
            cv::setTrackbarPos("Val - high", "Mask Yellow", static_cast<int>(yellowHigh[2]));

            cv::namedWindow("Processed Yellow", cv::WINDOW_NORMAL);

            cv::createTrackbar("Threshold", "Processed Yellow", NULL, 255, onYellowTrackbar, reinterpret_cast<void *>(6));
            cv::setTrackbarPos("Threshold", "Processed Yellow", yellowThreshold);

            cv::createTrackbar("Max Value", "Processed Yellow", NULL, 255, onYellowTrackbar, reinterpret_cast<void *>(7));
            cv::setTrackbarPos("Max Value", "Processed Yellow", yellowMaxValue);
        }

        // Attach to the shared memory.
        std::unique_ptr<cluon::SharedMemory> sharedMemory{new cluon::SharedMemory{NAME}};
        if (sharedMemory && sharedMemory->valid()) {
            std::clog << argv[0] << ": Attached to shared memory '" << sharedMemory->name() << " (" << sharedMemory->size() << " bytes)." << std::endl;

            // Interface to a running OpenDaVINCI session where network messages are exchanged.
            // The instance od4 allows you to send and receive messages.
            cluon::OD4Session od4{static_cast<uint16_t>(std::stoi(commandlineArguments["cid"]))};

            opendlv::proxy::GroundSteeringRequest gsr;
            std::mutex gsrMutex;
            auto onGroundSteeringRequest = [&gsr, &gsrMutex](cluon::data::Envelope &&env)
            {
                // The envelope data structure provide further details, such as sampleTimePoint as shown in this test case:
                // https://github.com/chrberger/libcluon/blob/master/libcluon/testsuites/TestEnvelopeConverter.cpp#L31-L40
                std::lock_guard<std::mutex> lck(gsrMutex);
                gsr = cluon::extractMessage<opendlv::proxy::GroundSteeringRequest>(std::move(env));
                // std::cout << "lambda: groundSteering = " << gsr.groundSteering() << std::endl;
            };

            od4.dataTrigger(opendlv::proxy::GroundSteeringRequest::ID(), onGroundSteeringRequest);

            // Get the distance sensor data
            opendlv::proxy::DistanceReading distanceReading;
            std::mutex distanceMutex;
            auto onDistanceReading = [&distanceReading, &distanceMutex](cluon::data::Envelope &&env)
            {
                std::lock_guard<std::mutex> lck(distanceMutex);
                distanceReading = cluon::extractMessage<opendlv::proxy::DistanceReading>(std::move(env));
            };

            od4.dataTrigger(opendlv::proxy::DistanceReading::ID(), onDistanceReading);

            // Endless loop; end the program by pressing Ctrl-C.
            while (od4.isRunning()) {
                // OpenCV data structure to hold an image.
                cv::Mat outputImage;

                // TimeStamp variable
                std::time_t currentTimeStamp;
                std::pair<bool, cluon::data::TimeStamp> timeStamp;

                // Wait for a notification of a new frame.
                sharedMemory->wait();

                // Lock the shared memory.
                sharedMemory->lock();
                {
                    // Copy the pixels from the shared memory into our own data structure.
                    cv::Mat wrapped(HEIGHT, WIDTH, CV_8UC4, sharedMemory->data());
                    outputImage = wrapped.clone();

                    // Add TimeStamp
                    timeStamp = sharedMemory->getTimeStamp();
                }
                // TODO: Here, you can add some code to check the sampleTimePoint when the current frame was captured.
                sharedMemory->unlock();

                // Create HSV images
                cv::Mat blueImage;
                cv::Mat yellowImage;

                // Convert the original image from the BGR space to the HSV space
                cv::cvtColor(outputImage, blueImage, cv::COLOR_BGR2HSV);
                cv::cvtColor(outputImage, yellowImage, cv::COLOR_BGR2HSV);

                // Create masked images
                cv::Mat maskBlue;
                cv::Mat maskYellow;

<<<<<<< HEAD
=======
                // Create a region of interest (ROI) to focus on the bottom part of the image
                int roiHeight = outputImage.rows - 230;
                cv::Rect roi(0, 230, outputImage.cols, roiHeight); // x, y, width, height
                cv::Mat imageROI = outputImage(roi);

>>>>>>> 3c819f06
                // Get pixels that are in range for blue cones
                cv::inRange(blueImage, blueLow, blueHigh, maskBlue);
                cv::inRange(yellowImage, yellowLow, yellowHigh, maskYellow);

                // Create processed images
                cv::Mat processedBlue;
                cv::Mat processedYellow;

                // Denoise processed images
                ImageDenoiser::denoiseImage(outputImage, maskBlue, processedBlue, blueThreshold, blueMaxValue);
                ImageDenoiser::denoiseImage(outputImage, maskYellow, processedYellow, yellowThreshold, yellowMaxValue);

                // Initialize an array of contours
                std::vector<std::vector<cv::Point>> contoursBlue;
                std::vector<std::vector<cv::Point>> contoursYellow;

                // Find contours from the mask
                cv::findContours(processedBlue, contoursBlue, cv::RETR_EXTERNAL, cv::CHAIN_APPROX_SIMPLE);
                cv::findContours(processedYellow, contoursYellow, cv::RETR_EXTERNAL, cv::CHAIN_APPROX_SIMPLE);

                // Iterate through the blue contours
<<<<<<< HEAD
                for (size_t i = 0; i < contoursBlue.size(); i++)
                {
                    // Create a rectangle out of the vectors
                    cv::Rect rect = cv::boundingRect(contoursBlue[i]);
                    // Check if the rectangle is in the lower part of the frame and is not really small
                    if (rect.area() > 100 && rect.y > 230)
                    {
                        // Draw the rectangle on the output image
=======
                for(int i = 0; i < contoursBlue.size(); i++) {
                    // Create a rectangle out of the vectors
                    cv::Rect rect = cv::boundingRect(contoursBlue[i]);
                    // Check if the rectangle is not really small
                    if(rect.area() > 100) {
                        // Draw the rectangle on the output image 
>>>>>>> 3c819f06
                        cv::rectangle(outputImage, rect.tl(), rect.br(), cv::Scalar(255, 0, 0), 2);
                    }
                }

                // Iterate through the yellow contours
<<<<<<< HEAD
                for (size_t i = 0; i < contoursYellow.size(); i++)
                {
                    // Create a rectangle out of the vectors
                    cv::Rect rect = cv::boundingRect(contoursYellow[i]);
                    // Check if the rectangle is in the lower part of the frame and is not really small
                    if (rect.area() > 100 && rect.y > 230 && rect.y < 450 && (rect.x > 390 || rect.x < 340))
                    {
                        // Draw the rectangle on the output image
                        cv::rectangle(outputImage, rect.tl(), rect.br(), cv::Scalar(0, 255, 255), 2);
                        // print out the position of the rectangle
                        std::cout << "Yellow Cone at: " << rect.x << ", " << rect.y << std::endl;
                        std::cout << "Yellow Cone size: " << rect.area() << std::endl;
=======
                for(int i = 0; i < contoursYellow.size(); i++) {
                    // Create a rectangle out of the vectors
                    cv::Rect rect = cv::boundingRect(contoursYellow[i]);
                    // Check if the rectangle is not really small
                    if(rect.area() > 100 && rect.y < 450 && (rect.x > 390 || rect.x < 340)){
                        // Draw the rectangle on the output image 
                        cv::rectangle(outputImage, rect.tl(), rect.br(), cv::Scalar(0, 255, 255), 2);
>>>>>>> 3c819f06
                    }
                }

                if (timeStamp.first) {
                    currentTimeStamp = cluon::time::toMicroseconds(timeStamp.second);
                }

                float ground;
                float distance;

                // If you want to access the latest received ground steering, don't forget to lock the mutex:
                {
                    std::lock_guard<std::mutex> lck(gsrMutex);
                    ground = gsr.groundSteering();
                    // std::cout << "main: groundSteering = " << ground << std::endl;
                }

                // Distance data
                {
                    std::lock_guard<std::mutex> lck(distanceMutex);

                    distance = distanceReading.distance();
                }

                // Add overlay for current date and time in UTC format
                cluon::data::TimeStamp now = cluon::time::now();

                std::time_t currentTimeSec = cluon::time::toMicroseconds(now) / 1000000; // Convert microseconds to seconds
                std::tm *gmtime = std::gmtime(&currentTimeSec);                          // Convert time_t to tm as UTC time

                // OVERLAY METADATA
                cv::putText(outputImage, "Insane Raccoons", cv::Point(200, 30), cv::FONT_HERSHEY_SIMPLEX, 0.8, cv::Scalar(36, 0, 201), 1);

                std::stringstream metadataStream;
                metadataStream << "Now:" << std::put_time(gmtime, "%Y-%m-%dT%H:%M:%SZ") << "; ts:" << std::to_string(currentTimeStamp) << "; ";
                std::string overlayMetadata = metadataStream.str();

                cv::putText(outputImage, overlayMetadata, cv::Point(10, 60), cv::FONT_HERSHEY_SIMPLEX, 0.6, cv::Scalar(36, 0, 201), 1);

                // OVERLAY DISTANCE
                std::stringstream distanceStream;
                distanceStream << "Distance: " << distance << " [meters]";
                std::string overlayDistance = distanceStream.str();

                cv::putText(outputImage, overlayDistance, cv::Point(10, 100), cv::FONT_HERSHEY_SIMPLEX, 0.6, cv::Scalar(36, 0, 201), 1);

                // OVERLAY GROUND
                std::stringstream groundStream;
                groundStream << "Ground Steering: " << ground;
                std::string overlayGround = groundStream.str();

                cv::putText(outputImage, overlayGround, cv::Point(10, 130), cv::FONT_HERSHEY_SIMPLEX, 0.6, cv::Scalar(36, 0, 201), 1);

                // Display image on your screen.
                if (VERBOSE) {
                    cv::imshow(sharedMemory->name().c_str(), imageROI);
                    if (BLUE) {
                        cv::imshow("HSV Blue", maskBlue);
                    }
                    cv::waitKey(1);
<<<<<<< HEAD

                    if (BLUE)
                    {
                        cv::imshow("Mask Blue", maskBlue);
                        cv::imshow("Processed Blue", processedBlue);
                    }

                    if (YELLOW)
                    {
                        cv::imshow("Mask Yellow", maskYellow);
                        cv::imshow("Processed Yellow", processedYellow);
                    }
                }
=======
                }                
>>>>>>> 3c819f06
            }
        }
        retCode = 0;
    }
    return retCode;
}<|MERGE_RESOLUTION|>--- conflicted
+++ resolved
@@ -158,14 +158,9 @@
         const bool YELLOW{commandlineArguments.count("yellow") != 0};
 
         // If the blue command argument is passed, we debug the blue detection
-<<<<<<< HEAD
         if (BLUE)
         {
             cv::namedWindow("Mask Blue", cv::WINDOW_NORMAL);
-=======
-        if (BLUE) {
-            cv::namedWindow("HSV Blue", cv::WINDOW_NORMAL);
->>>>>>> 3c819f06
 
             cv::createTrackbar("Hue - low", "Mask Blue", NULL, 255, onBlueTrackbar, reinterpret_cast<void *>(0));
             cv::setTrackbarPos("Hue - low", "Mask Blue", static_cast<int>(blueLow[0]));
@@ -296,14 +291,11 @@
                 cv::Mat maskBlue;
                 cv::Mat maskYellow;
 
-<<<<<<< HEAD
-=======
                 // Create a region of interest (ROI) to focus on the bottom part of the image
                 int roiHeight = outputImage.rows - 230;
                 cv::Rect roi(0, 230, outputImage.cols, roiHeight); // x, y, width, height
                 cv::Mat imageROI = outputImage(roi);
 
->>>>>>> 3c819f06
                 // Get pixels that are in range for blue cones
                 cv::inRange(blueImage, blueLow, blueHigh, maskBlue);
                 cv::inRange(yellowImage, yellowLow, yellowHigh, maskYellow);
@@ -325,42 +317,17 @@
                 cv::findContours(processedYellow, contoursYellow, cv::RETR_EXTERNAL, cv::CHAIN_APPROX_SIMPLE);
 
                 // Iterate through the blue contours
-<<<<<<< HEAD
-                for (size_t i = 0; i < contoursBlue.size(); i++)
-                {
-                    // Create a rectangle out of the vectors
-                    cv::Rect rect = cv::boundingRect(contoursBlue[i]);
-                    // Check if the rectangle is in the lower part of the frame and is not really small
-                    if (rect.area() > 100 && rect.y > 230)
-                    {
-                        // Draw the rectangle on the output image
-=======
                 for(int i = 0; i < contoursBlue.size(); i++) {
                     // Create a rectangle out of the vectors
                     cv::Rect rect = cv::boundingRect(contoursBlue[i]);
                     // Check if the rectangle is not really small
                     if(rect.area() > 100) {
                         // Draw the rectangle on the output image 
->>>>>>> 3c819f06
                         cv::rectangle(outputImage, rect.tl(), rect.br(), cv::Scalar(255, 0, 0), 2);
                     }
                 }
 
                 // Iterate through the yellow contours
-<<<<<<< HEAD
-                for (size_t i = 0; i < contoursYellow.size(); i++)
-                {
-                    // Create a rectangle out of the vectors
-                    cv::Rect rect = cv::boundingRect(contoursYellow[i]);
-                    // Check if the rectangle is in the lower part of the frame and is not really small
-                    if (rect.area() > 100 && rect.y > 230 && rect.y < 450 && (rect.x > 390 || rect.x < 340))
-                    {
-                        // Draw the rectangle on the output image
-                        cv::rectangle(outputImage, rect.tl(), rect.br(), cv::Scalar(0, 255, 255), 2);
-                        // print out the position of the rectangle
-                        std::cout << "Yellow Cone at: " << rect.x << ", " << rect.y << std::endl;
-                        std::cout << "Yellow Cone size: " << rect.area() << std::endl;
-=======
                 for(int i = 0; i < contoursYellow.size(); i++) {
                     // Create a rectangle out of the vectors
                     cv::Rect rect = cv::boundingRect(contoursYellow[i]);
@@ -368,7 +335,6 @@
                     if(rect.area() > 100 && rect.y < 450 && (rect.x > 390 || rect.x < 340)){
                         // Draw the rectangle on the output image 
                         cv::rectangle(outputImage, rect.tl(), rect.br(), cv::Scalar(0, 255, 255), 2);
->>>>>>> 3c819f06
                     }
                 }
 
@@ -425,11 +391,6 @@
                 // Display image on your screen.
                 if (VERBOSE) {
                     cv::imshow(sharedMemory->name().c_str(), imageROI);
-                    if (BLUE) {
-                        cv::imshow("HSV Blue", maskBlue);
-                    }
-                    cv::waitKey(1);
-<<<<<<< HEAD
 
                     if (BLUE)
                     {
@@ -442,10 +403,9 @@
                         cv::imshow("Mask Yellow", maskYellow);
                         cv::imshow("Processed Yellow", processedYellow);
                     }
-                }
-=======
-                }                
->>>>>>> 3c819f06
+
+                    cv::waitKey(1);
+                }
             }
         }
         retCode = 0;
