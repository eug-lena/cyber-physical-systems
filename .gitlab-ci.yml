--- conflicted
+++ resolved
@@ -71,30 +71,17 @@
     - docker buildx ls df -h
     - docker login -u gitlab-ci-token -p ${CI_JOB_TOKEN} ${CI_REGISTRY}
   script:
-<<<<<<< HEAD
-        # Build the Docker image and push it to the GitLab registry
-=======
-    # Build the Docker image and push it to the GitLab registry
->>>>>>> f04a96d6
+  # Build the Docker image and push it to the GitLab registry
     # From assignment 8
     # - docker build -f Dockerfile -t "$CI_REGISTRY_IMAGE":"$CI_COMMIT_TAG" .
     # - docker push "$CI_REGISTRY_IMAGE":"$CI_COMMIT_TAG"
     - docker buildx build --platform $BUILDX_PLATFORM -t "$CI_REGISTRY_IMAGE":"$CI_COMMIT_TAG" --push .
   # Run only when build-and-test is successful
   dependencies:
-<<<<<<< HEAD
-        - build-and-test
-=======
     - build-and-test
->>>>>>> f04a96d6
   variables:
     DOCKER_DRIVER: overlay2
     DOCKER_CLI_EXPERIMENTAL: enabled
     BUILDX_URL: https://github.com/docker/buildx/releases/download/v0.7.1/buildx-v0.7.1.linux-amd64
     BUILDX_BUILDER: platformbuilder
-<<<<<<< HEAD
-    BUILDX_PLATFORM: linux/amd64,linux/arm/v7
-  
-=======
-    BUILDX_PLATFORM: linux/amd64,linux/arm/v7
->>>>>>> f04a96d6
+    BUILDX_PLATFORM: linux/amd64,linux/arm/v7